"""
ABMs in the Study of Forced Migration
Author: Melonie Richey
Last Edited: 2020

Spatially-Explicit Agent-Based Model (ABM) of Forced Migration from Syria to Turkey ###
"""
import os
import sys
import csv
import time
import math
import copy
import random
import unidecode
import numpy as np
import pandas as pd
import networkx as nx
import geopandas as gpd
import matplotlib.pyplot as plt
from functools import partial
from multiprocessing.pool import Pool
# CONSTANTS
# For testing
TEST = True  # True
<<<<<<< HEAD
NUM_NODES = 100000
=======
NUM_NODES = 100
>>>>>>> 885118fb
AVG__PHYSICAL_CONNECTIONS = 5
TOTAL_NUM_REFUGEES = 50000000  # refs per node = TOTAL_NUM_REFUGEES / NUM_NODES

TIME_TRIAL = False
# For running against real data
PREPROCESS = False
VALIDATE = False

# Location of data
DATA_DIR = './data'

# Whether to visualize the geographic network
DRAW_GEO = False
# Whether to print the node weights at the end of running
PRINT_NODE_WEIGHTS = False
# Set number of simulation steps; 1 step = 1 day
NUM_STEPS = 1

# Number of friendships and kin to create
NUM_FRIENDS = 1  # int for defined number. Tuple (low, high) for random number of friends
NUM_KIN = 1  # int for defined number. Tuple (low, high) for random number of friends

# Percentage of refugees that move if in a district with one or more refugee camps
PERCENT_MOVE_AT_CAMP = 0.3
# Percentage of refugees that move if in a district with one of more conflict events
PERCENT_MOVE_AT_CONFLICT = 1
# Percentage of refugees that move if in a district without a conflict event or a camp
PERCENT_MOVE_AT_OTHER = 0.7

# Point to calculate western movement
LOCATION = (51.5074, -0.1278)

# Weight of each of the node desirability variables
POPULATION_WEIGHT = .25  # total number of refs at node
LOCATION_WEIGHT = .25  # closeness to LOCATION point
CAMP_WEIGHT = .25  # (camps * CAMP_WEIGHT)
CONFLICT_WEIGHT = .25  # (conflicts * (-1) * CONFLICT_WEIGHT)
KIN_WEIGHT = .25  # (num kin * FRIEND_WEIGHT)
FRIEND_WEIGHT = .25  # (num friends * KIN_WEIGHT)

# Number of refugees that cross the Syrian-Turkish border at each time step
SEED_REFS = 0  # If this is 0, seeding will not occur
# Districts that contain open border crossings during month of simulation start
BORDER_CROSSING_LIST = ['Merkez Kilis', 'KarkamA+-A', 'YayladaAA+-', 'Kumlu']  # [0, 1, 2, 3]

# Number of chunks (processes) to split refugees into during a sim step
# These dont necessarily have to be equal
NUM_BATCHES = 4
NUM_PROCESSES = 4  # mp.cpu_count()


def find_new_node(sim, node, ref):
    # find neighbor with highest weight
    neighbors = list(sim.graph.neighbors(node))

    # initialize max node value to negative number
    most_desirable_score = -99
    most_desirable_neighbor = None

    # check to see if there are neighbors (in case node is isolate)
    if len(neighbors) == 0:
        # print(ref_pop, "refugees can't move from isolates", node)
        return

    kin_nodes = [sim.all_refugees[kin].node for kin in sim.all_refugees[ref].kin_list]
    friend_nodes = [sim.all_refugees[friend].node for friend in sim.all_refugees[ref].friend_list]

    # calculate neighbor with highest population
    for n in neighbors:
        kin_at_node = kin_nodes.count(n)
        friends_at_node = friend_nodes.count(n)
        desirability = (kin_at_node * KIN_WEIGHT) + (friends_at_node * FRIEND_WEIGHT) + sim.graph.nodes[n][
            'node_score']  # + self.graph.nodes[n]['']
        if desirability > most_desirable_score:
            most_desirable_score = desirability
            most_desirable_neighbor = n

    return most_desirable_neighbor


def process_refs(refs, sim):
    new_refs = []
    ref_nodes = {key: [] for key in sim.graph.nodes}

    for x, ref in enumerate(refs):
        node = sim.all_refugees[ref].node
        num_conflicts = sim.graph.nodes[node]['num_conflicts']
        num_camps = sim.graph.nodes[node]['num_camps']

        new_weights = {key: 0 for key in sim.graph.nodes}

        if num_conflicts > 0:
            # Conflict zone
            move = True
        elif num_camps > 0:
            # At a camp
            move = random.random() < PERCENT_MOVE_AT_CAMP
        else:
            # Neither camp nor conflict
            move = random.random() < PERCENT_MOVE_AT_OTHER

        new_refs.append(copy.deepcopy(sim.all_refugees[ref]))

        if move:
            new_node = find_new_node(sim, node, ref)
            if new_node:
                new_refs[x].node = new_node
                # Update weight dict for every node, subtracting the refugee that left and adding the refugee that entered
                new_weights[node] -= 1
                new_weights[new_node] += 1

    # return new refugee list and node weight updates for these refs
    return new_refs, ref_nodes


class Ref(object):
    """
    Class representative of a single refugee
    """

    def __init__(self, node, num_refugees):
        self.node = node  # Not used. Agent ID == Index in Sim.all_refugees
        self.kin_list = {}
        self.friend_list = {}

    def create_defined_social_links(self, index, sim):
        # create kin
        for x in range(NUM_KIN):
            kin = index
            while kin == index:
                kin = random.randint(0, sim.num_refugees - 1)
            self.kin_list[kin] = 1
            # set for other kin
            sim.all_refugees[kin].kin_list[index] = 1

        # create friends
        for x in range(NUM_FRIENDS):
            friend = index
            while friend == index:
                friend = random.randint(0, sim.num_refugees - 1)
            self.friend_list[friend] = 1
            # set for other friend
            sim.all_refugees[friend].friend_list[index] = 1

    def create_random_social_links(self, index, sim):
        # create kin
        for x in range(random.randint(NUM_KIN[0], NUM_KIN[1])):
            kin = index
            while kin == index:
                kin = random.randint(0, sim.num_refugees - 1)
            self.kin_list[kin] = 1
            # set for other kin
            sim.all_refugees[kin].kin_list[index] = 1

        # create friends
        for x in range(random.randint(NUM_FRIENDS[0], NUM_FRIENDS[1])):
            friend = index
            while friend == index:
                friend = random.randint(0, sim.num_refugees - 1)
            self.friend_list[friend] = 1
            # set for other friend
            sim.all_refugees[friend].friend_list[index] = 1


class Sim(object):
    """
    Class representative of the simulation
    """

    def __init__(self, graph, num_steps=10, num_processes=1, num_batches=1):
        self.graph = graph
        self.num_steps = num_steps
        self.num_processes = num_processes
        self.num_batches = num_batches
        self.num_refugees = sum([self.graph.nodes[n]['weight'] for n in self.graph.nodes])
        self.all_refugees = []
        for node in self.graph.nodes():
            self.all_refugees.extend([Ref(node, self.num_refugees) for x in range(self.graph.nodes[node]['weight'])])

        if isinstance(NUM_FRIENDS, int):
            for index, ref in enumerate(self.all_refugees):
                ref.create_defined_social_links(index, self)
        else:
            for index, ref in enumerate(self.all_refugees):
                ref.create_random_social_links(index, self)

    def step(self):
        nx.get_node_attributes(self.graph, 'weight')
        orig_weights = nx.get_node_attributes(self.graph, 'weight')

        # Update normalized node weights
        max_pop = max(orig_weights.values())
        norm_weights = [x / max_pop for x in orig_weights.values()]
        norm_weights = dict(zip(orig_weights.keys(), norm_weights))
        nx.set_node_attributes(self.graph, norm_weights, 'norm_weight')

        # Normalize camps
        num_camps = nx.get_node_attributes(self.graph, 'num_camps')
        max_camps = max(list(num_camps.values()) + [1])
        num_camps = [x / max_camps for x in num_camps.values()]

        # Normalize conflicts
        num_conflicts = nx.get_node_attributes(self.graph, 'num_conflicts')
        max_conflict = max(list(num_conflicts.values()) + [1])  # Add a max of 1 to prevent division by zero error
        num_conflicts = [x / max_conflict for x in num_conflicts.values()]

        # Update node score
        location_scores = nx.get_node_attributes(self.graph, 'location_score')
        node_scores = [
            (w * POPULATION_WEIGHT) + (x * LOCATION_WEIGHT) + (y * CAMP_WEIGHT) + (z * (-1) * CONFLICT_WEIGHT) for
            w, x, y, z in
            zip(norm_weights.values(), location_scores.values(), num_camps, num_conflicts)]
        node_scores = dict(zip(norm_weights.keys(), node_scores))
        nx.set_node_attributes(self.graph, node_scores, 'node_score')

        # Whether to process in parallel or synchronously
        if self.num_processes > 1:
            print(f'Staring {self.num_processes} processes...')
            # Chunk refs and send to processes
            chunked_refs = np.array_split([x for x in range(len(self.all_refugees))], self.num_batches)
            partial_pr = partial(process_refs, sim=self)
            pool = Pool(self.num_processes)

            results = pool.map(partial_pr, chunked_refs)
            pool.close()
            pool.join()
        else:
            print('Not Multiprocessing')
            results = [process_refs([x for x in range(len(self.all_refugees))], sim)]

        self.all_refugees = []
        new_weights = [orig_weights]
        for result in results:
            self.all_refugees.extend(result[0])
            new_weights.append(result[1])

        new_weights = pd.DataFrame(new_weights)
        new_weights = dict(zip(self.graph.nodes, list(new_weights.sum(numeric_only=True))))
        nx.set_node_attributes(self.graph, new_weights, 'weight')

        if SEED_REFS > 0:
            print('Seeding network at border crossings...')
            new_ref_index = self.num_refugees
            self.num_refugees += SEED_REFS * len(BORDER_CROSSING_LIST)
            for node in BORDER_CROSSING_LIST:
                self.graph.nodes[node]['weight'] += SEED_REFS
                self.all_refugees.extend([Ref(node, self.num_refugees) for x in range(0, SEED_REFS)])

            for index in range(new_ref_index, self.num_refugees):
                self.all_refugees[index].create_social_links(index, self)

    def run(self):
        avg_step_time = 0
        for x in list(range(self.num_steps)):
            start = time.time()
            print(f'Starting step {x + 1}...')
            self.step()
            step_time = time.time() - start
            avg_step_time += step_time
            print(f'Step Time: {step_time:2f}')

        avg_step_time /= self.num_steps
        print(f'Average step time: {avg_step_time:2f}')

        return avg_step_time


def preprocess():
    # ***Data Engineering Using GeoPandas***

    # Get shapefile of Turkish districts (and re-project)
    polys = gpd.read_file(os.path.join(DATA_DIR, 'gadm36_TUR_2.shp'))

    # Check and set spatial projection
    # polys = polys.to_crs({'init': 'epsg:4326'})
    # print(polys.crs)

    # Get refugee population by province data (and re-project), from Turkish Statistical Institute, February 2019
    pop_by_province = gpd.read_file(os.path.join(DATA_DIR, 'REFPOP.shp'))

    # Check and set spatial projection
    # pop_by_province = pop_by_province.to_crs({'init': 'epsg:4326'})
    # print(pop_by_province.crs)

    # ** Remove non-english characters **
    # ** fix duplicate district names ("Merkez") **
    new_names = []  # for tracking nodes with same name. We will append index in dataframe if not unique
    for index, row in polys.iterrows():
        name = unidecode.unidecode(row.NAME_2)
        if name in "Merkez":
            name += " " + unidecode.unidecode(row.NAME_1)
        if name in new_names:
            name += str(index)
        new_names.append(name)
    polys["NAME_2"] = new_names

    # ** Add Population Data **
    polys["REFPOP"] = 0
    # Assign an equal portion of refs to each node in province
    for index, row in pop_by_province.iterrows():
        # print(row['REFPOP'], row['count'])
        refs_at_node = row['REFPOP'] / row['count']
        if math.isnan(refs_at_node):
            refs_at_node = 0
        polys.loc[polys.NAME_1 == row.NAME_1, 'REFPOP'] = int(refs_at_node)

    # ** Add conflict data **
    # Read in ACLED event data from February 2019 (and set projection)
    df_conflict = pd.read_csv(os.path.join(DATA_DIR, 'FebACLEDextract.csv'))
    conflict = gpd.GeoDataFrame(df_conflict,
                                geometry=gpd.points_from_xy(df_conflict.longitude, df_conflict.latitude),
                                crs='epsg:4326')
    # conflict.crs = 'epsg:4326'
    # Create new column in target shapefile for count of conflict events per district
    polys["conflict"] = polys.apply(lambda row: sum(conflict.within(row.geometry)), axis=1)

    # ** Add camps **
    # Read in refugee camp data (and re-project) from UNHCR Regional IM Working Group February 2019 (updated every 6 months)
    camps = gpd.read_file(os.path.join(DATA_DIR, 'tur_camps.shp'))
    # Create new column in target shapefile for refugee camps
    polys["camp"] = polys.apply(lambda row: sum(camps.within(row.geometry)), axis=1)

    ## Add location score
    # Calculate location score. Districts closest to specified location are scored highest.
    polys['location'] = polys.apply(
        lambda row: math.sqrt(
            (row.geometry.centroid.x - LOCATION[1]) ** 2 + (row.geometry.centroid.y - LOCATION[0]) ** 2), axis=1)
    max_distance = max(list(polys['location']))
    polys['location'] = polys.apply(lambda row: 1 - (row.location / max_distance), axis=1)

    ## Create centroids GPD
    points = polys.copy()
    points['geometry'] = points['geometry'].centroid

    # Write points to new Shapefile
    points.to_file(os.path.join(DATA_DIR, 'preprocessed_data.shp'))

    # Write polys to new Shapefile
    polys.to_file(os.path.join(DATA_DIR, 'preprocessed_poly_data.shp'))

    return polys, points, pop_by_province


def build_graph(data):
    # ***Network Creation using NetworkX***
    graph = nx.Graph()

    if isinstance(data, str):
        data = gpd.read_file(data)

    # ***Add Nodes to Graph***
    positions = {}
    for index, row in data.iterrows():
        node = row.NAME_2
        # Add the coordinates to the nodes so they can be displayed geospatially
        coords = row['geometry'].centroid
        graph.add_node(node, pos=coords, weight=row.REFPOP,
                       num_conflicts=row.conflict, num_camps=row.camp,
                       location_score=row.location)

        positions[node] = (coords.x, coords.y)

        nx.set_node_attributes(graph, positions, 'position')

        # ***Add Edges to Graph***
        neighbors = data[data.geometry.touches(row['geometry'])].NAME_2.tolist()
        for n in neighbors:
            edge = (row.NAME_2, n)
            edge = sorted(edge)
            graph.add_edge(edge[0], edge[1], weight=1)

    return graph


def draw(polys, graph):
    polys.plot(color='cadetblue', edgecolor='black')
    nx.draw(graph, node_size=25, node_color='darkblue', pos=nx.get_node_attributes(graph, 'position'))
    plt.show()


def time_trial(graph, output_file='results.csv', num_steps=10, num_processes=[1], num_batches=[1]):
    with open(output_file, 'w+', newline='') as fp:
        writer = csv.writer(fp)
        writer.writerow(['STEPS', 'PROCESSES', 'BATCHES', 'TIME_(S)'])
        for n_process in num_processes:
#             for n_batch in num_batches:
            sim = Sim(graph, num_steps, n_process, n_process)
            avg_step_time = sim.run()

            writer.writerow([num_steps, n_process, n_process, avg_step_time])
            fp.flush()


if __name__ == '__main__':
    """
    Program Execution starts here
    """

    if TEST:
        print('Building test graph...')
        # For testing
        graph = nx.fast_gnp_random_graph(NUM_NODES, float(AVG__PHYSICAL_CONNECTIONS) / NUM_NODES)
        num_breaks = 50
        refs = int(float(TOTAL_NUM_REFUGEES) / num_breaks)
        refs_per_node = {key: 0 for key in graph.nodes()}
        for x in range(0, num_breaks):
            node = random.choice(list(graph.nodes()))
            refs_per_node[node] += refs
        
        nx.set_node_attributes(graph, name='weight', values=refs_per_node)
        nx.set_node_attributes(graph, name='num_conflicts', values=1)  # todo - can make this random
        nx.set_node_attributes(graph, name='num_camps', values=0)  # todo - can make this random
        nx.set_node_attributes(graph, name='location_score', values=0.5)  # todo - can make this random
    else:
        if PREPROCESS:  # Run pre-processing
            # Option 1 - Preprocess shapefiles
            print('Pre-processing graph data...')
            start = time.time()
            polys, points, pop_by_province = preprocess()
            print(f'Completed in {time.time() - start:.2f}s...')
        else:
            # Option 2 - Build graph from preprocessed polys shapefile
            print('Loading graph data from file...')
            start = time.time()
            polys = gpd.read_file('./data/preprocessed_poly_data.shp')
            print(f'Completed in {time.time() - start:.2f}s...')

        graph = build_graph(polys)

        # Draw graph
        if DRAW_GEO:
            print('Drawing graph...')
            draw(polys, graph)

    if TIME_TRIAL:

        num_steps = 5
        processes = [1, 2, 4, 8, 16]  # , 4, 8, 12, 16]
        chunks = [1]  # , 4, 8, 12, 16]

        time_trial(graph, num_steps=num_steps, num_processes=processes, num_batches=chunks)
        sys.exit()

    # Run Sim
    print('Creating sim...')
    start = time.time()
    sim = Sim(graph, NUM_STEPS, NUM_PROCESSES, NUM_BATCHES)
    print(f'Created sim in {time.time() - start:.2f}s...')

    start_node_weights = nx.get_node_attributes(graph, 'weight')
    sim.run()
    end_node_weights = nx.get_node_attributes(graph, 'weight')
    if PRINT_NODE_WEIGHTS:
        for node in graph.nodes:
            print(node, start_node_weights[node], end_node_weights[node])

    print("Total start weight:", sum(start_node_weights.values()))
    print("Total end weight:", sum(end_node_weights.values()))

    if not TEST:
        # Write out to shapefile
        polys['simEnd'] = polys['NAME_2'].map(end_node_weights)
        polys.to_file(os.path.join(DATA_DIR, 'simOutput.shp'))

    if VALIDATE:
        ## MODEL VALIDATION ##
        val = gpd.read_file(os.path.join(DATA_DIR, 'gadm36_TUR_1_val.shp'))
        pop_by_province = gpd.read_file(os.path.join(DATA_DIR, 'REFPOP.shp'))
        # sim_val = gpd.read_file(r"C:\Users\mrich\OneDrive\GMU\Summer 2019 Comp Migration\output_3_simOutput.shp")

        # Remove non-english characters and fix duplicate district names ("Merkez")
        for index, row in val.iterrows():
            name = unidecode.unidecode(row.NAME_1)
            val.at[index, "NAME_1"] = name

        # Take refugee population by province, divide by number of districts in province, assign each equivalent value as REFPOP of district
        polys['valPop'] = 0
        for index, row in val.iterrows():
            # print(type(row['val_mar19']))
            # print(type(polys_val.loc[index].count))

            val_calc = row['val_mar19'] / float(pop_by_province.loc[index]['count'])
            # print(polys.NAME_1)
            if not math.isnan(val_calc):
                val_calc = int(val_calc)

                polys.valPop.iloc[[polys.NAME_1 == row.NAME_1]] = val_calc

        # Normalize both actual and predicted REFPOP for district-level comparison
        minPop = min(polys.valPop)
        maxPop = max(polys.valPop)
        polys['valPopNorm'] = (polys['valPop'] - minPop) / (maxPop - minPop)
        minPop = min(polys.simEnd)
        maxPop = max(polys.simEnd)
        polys['simEnd_norm'] = (polys['simEnd'] - minPop) / (maxPop - minPop)
        # print(polys.simEnd_norm)

        # Comparative scaled_actual & scale_predicted
        polys['accuracy'] = (polys.simEnd_norm - polys.valPopNorm)

        # Write out new shapefile with validation accuracy by district
        polys.to_file(os.path.join(DATA_DIR, 'validationResults.shp'))

        # visualize validation output - unnecessary to read again
        # validation = gpd.read_file(os.path.join(DATA_DIR, 'output_5_validation.shp'))
        colors = 6
        figsize = (26, 20)
        cmap = 'winter_r'
        accuracy = polys.accuracy
        polys.plot(column=accuracy, cmap=cmap, scheme='equal_interval', k=colors, legend=True, linewidth=10)

        # SHOW PLOTS
        plt.show()<|MERGE_RESOLUTION|>--- conflicted
+++ resolved
@@ -23,11 +23,7 @@
 # CONSTANTS
 # For testing
 TEST = True  # True
-<<<<<<< HEAD
-NUM_NODES = 100000
-=======
 NUM_NODES = 100
->>>>>>> 885118fb
 AVG__PHYSICAL_CONNECTIONS = 5
 TOTAL_NUM_REFUGEES = 50000000  # refs per node = TOTAL_NUM_REFUGEES / NUM_NODES
 
