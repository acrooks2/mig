--- conflicted
+++ resolved
@@ -29,13 +29,8 @@
     'test': True,
     'num_nodes': 1000,
     'avg_num_neighbors': 5,
-<<<<<<< HEAD
-    'total_refs': 1000000,  # refs per node = TOTAL_NUM_REFUGEES / NUM_NODES
-    'num_camps': 1,
-=======
     'total_refs': 1000,  # refs per node = TOTAL_NUM_REFUGEES / NUM_NODES
     'num_camps': 0,
->>>>>>> 31bc62c5
 
     # For running time trials
     'time_trial': False,
@@ -66,13 +61,9 @@
 
     # Number of chunks (processes) to split refugees into during a sim step
     # These dont necessarily have to be equal
-<<<<<<< HEAD
-    'num_batches': 4,
-    'num_processes': 4,  # mp.cpu_count()
-=======
+
     'num_batches': 8,
     'num_processes': 8,  # mp.cpu_count()
->>>>>>> 31bc62c5
 
     # Number of friendships and kin to create per ref
     'num_friends':(0,5),  # int for defined number. Tuple (low, high) for random number of friends
